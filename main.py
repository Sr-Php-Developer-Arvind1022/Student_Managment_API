--- conflicted
+++ resolved
@@ -8,11 +8,9 @@
 from Admin import Api as admin_api
 from Student import Api as student_api
 from fastapi.middleware.cors import CORSMiddleware
-<<<<<<< HEAD
 import os
-=======
 from websocket_demo import app as websocket_app
->>>>>>> 0574100d
+
 from db import get_db
 from websocket_demo import app as websocket_app
 
@@ -52,15 +50,9 @@
 
 app.include_router(admin_api.router)
 app.include_router(student_api.router)
-<<<<<<< HEAD
 
 # Mount the websocket demo app at a subpath (e.g. /ws-demo)
 app.mount("/ws-demo", websocket_app)
-
-=======
-# Mount the websocket demo app at a subpath (e.g. /ws-demo)
-app.mount("/ws-demo", websocket_app)
->>>>>>> 0574100d
 # Student registration API
 # @app.post("/student/register")  
 # def student_register(name: str = Body(...), email: str = Body(...), password: str = Body(...)):
